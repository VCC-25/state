[project]
name = "state-sets"
<<<<<<< HEAD
version = "0.3.4"
=======
version = "0.3.3"
>>>>>>> 18e2f258
description = "Add your description here"
readme = "README.md"
authors = []
requires-python = ">=3.13"
dependencies = [
    "anndata>=0.11.4",
    "cell-load>=0.3.4",
    "numpy>=2.2.6",
    "pandas>=2.2.3",
    "pyyaml>=6.0.2",
    "scanpy>=1.11.2",
    "scikit-learn>=1.6.1",
    "seaborn>=0.13.2",
    "torch>=2.7.0",
    "tqdm>=4.67.1",
    "wandb>=0.19.11",
    "hydra-core>=1.3.2",
    "geomloss>=0.2.6",
    "zclip>=0.0.1",
    "transformers>=4.52.3",
    "cell-eval>=0.4.7",
]

[dependency-groups]
dev = ["ruff>=0.11.11", "vulture>=2.14"]

[tool.uv.sources]
cell-load = { git = "ssh://github.com/arcinstitute/cell-load" }
cell-eval = { git = "ssh://github.com/arcinstitute/cell-eval" }
zclip = { git = "https://github.com/bluorion-com/ZClip.git" }

[build-system]
requires = ["hatchling"]
build-backend = "hatchling.build"

[project.scripts]
state-sets = "state_sets.__main__:main"<|MERGE_RESOLUTION|>--- conflicted
+++ resolved
@@ -1,10 +1,6 @@
 [project]
 name = "state-sets"
-<<<<<<< HEAD
 version = "0.3.4"
-=======
-version = "0.3.3"
->>>>>>> 18e2f258
 description = "Add your description here"
 readme = "README.md"
 authors = []
