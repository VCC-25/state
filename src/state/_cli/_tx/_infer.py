--- conflicted
+++ resolved
@@ -232,27 +232,11 @@
     # Concatenate all predictions
     preds_np = np.concatenate(all_preds, axis=0)
 
-<<<<<<< HEAD
-    # Only assign predictions to HVGs to avoid dimension mismatch
-    if "highly_variable" in adata.var.columns:
-        hvg_mask = adata.var["highly_variable"].values
-        if preds_np.shape[1] == hvg_mask.sum():
-            adata.X[:, hvg_mask] = preds_np
-        else:
-            raise ValueError(f"Prediction shape {preds_np.shape} does not match number of HVGs ({hvg_mask.sum()})")
-    else:
-        raise ValueError("AnnData does not contain 'highly_variable' column in .var")
-
-    # Optionally, store the full predictions in a new layer
-    adata.layers["preds_hvg"] = preds_np
-
-=======
     if args.embed_key in adata.obsm:
         adata.obsm[args.embed_key] = preds_np
     else:
         adata.X = preds_np
         
->>>>>>> dc99f983
     output_path = args.output or args.adata.replace(".h5ad", "_with_preds.h5ad")
     adata.write_h5ad(output_path)
     logger.info(f"Saved predictions to {output_path} (in adata.X for HVGs and in .layers['preds_hvg'])")
