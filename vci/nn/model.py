--- conflicted
+++ resolved
@@ -148,17 +148,6 @@
         if compiled:
             self.binary_decoder = torch.compile(self.binary_decoder)
 
-<<<<<<< HEAD
-        # if self.cfg.model.rda:
-        #     self.counts_embed = nn.Linear(1, d_model)
-        #     self.count_scale = nn.Parameter(torch.tensor(0.001))
-
-        #     if compiled:
-        #         self.counts_embed = torch.compile(self.counts_embed)
-        #         self.count_scale = torch.compile(self.count_scale)
-
-=======
->>>>>>> 69d2b5b4
         # Encodes Tokens for Decoder
         self.gene_embedding_layer = self.encoder # reuse this layer
 
@@ -180,10 +169,7 @@
         Y = batch[2]
         batch_weights = batch[4]
 
-<<<<<<< HEAD
         # convert the cell sentence and task sentence into embeddings
-=======
->>>>>>> 69d2b5b4
         batch_sentences = self.pe_embedding(batch_sentences.long())
         # Add a learnable CLS token to the beginning of the sentence
         batch_sentences[:, 0, :] = self.cls_token.expand(batch_sentences.size(0), -1)
@@ -191,7 +177,6 @@
 
         # Normalize token outputs now # TODO YANAY EXPERIMENT WITH REMOVING THIS
         batch_sentences = nn.functional.normalize(batch_sentences, dim=2)
-<<<<<<< HEAD
 
         # Add a learnable CLS token to the beginning of the sentence
         batch_sentences[:, 0, :] = self.cls_token.expand(batch_sentences.size(0), -1)
@@ -202,9 +187,6 @@
             _, embedding = self.forward(batch_sentences, mask=mask, total_counts=total_counts)
         else:
             _, embedding = self.forward(batch_sentences, mask=mask)
-=======
-        _, embedding = self.forward(batch_sentences, mask=None)
->>>>>>> 69d2b5b4
 
         X = self.gene_embedding_layer(X)
         return X, Y, batch_weights, embedding
@@ -285,10 +267,7 @@
             output Tensor of shape [seq_len, batch_size, ntoken]
         """
         src = self.encoder(src) * math.sqrt(self.d_model)
-<<<<<<< HEAD
         mask = mask.to(self.device)
-=======
->>>>>>> 69d2b5b4
         output = self.transformer_encoder(src, src_key_padding_mask=mask)
         gene_output = self.decoder(output) # batch x seq_len x 128
         # In the new format, the cls token, which is at the 0 index mark, is the output.
@@ -356,47 +335,36 @@
         return loss
 
     def on_validation_epoch_end(self):
-<<<<<<< HEAD
         if self.global_rank != 0:
             return
 
         self.eval()
         current_step = self.global_step
         try:
-=======
         self.trainer.strategy.barrier()
 
         if self.global_rank == 0:
             current_step = self.global_step
->>>>>>> 69d2b5b4
             if self.cfg.validations.diff_exp.enable:
                 interval = self.cfg.validations.diff_exp.eval_interval_multiple * self.cfg.experiment.val_check_interval
                 current_step = current_step - (current_step % 10)
                 if current_step >= interval and current_step % interval == 0:
                     self._compute_val_de()
 
-<<<<<<< HEAD
-=======
         self.trainer.strategy.barrier()
         if self.global_rank == 0:
->>>>>>> 69d2b5b4
             if self.cfg.validations.perturbation.enable:
                 interval = self.cfg.validations.perturbation.eval_interval_multiple * self.cfg.experiment.val_check_interval
                 current_step = current_step - (current_step % 10)
                 if current_step >= interval and current_step % interval == 0:
-<<<<<<< HEAD
                     self._compute_val_perturbation(current_step)
         finally:
             self.train()
 
     def _compute_val_perturbation(self, current_step):
-=======
                     self._compute_val_perturbation()
-
         self.trainer.strategy.barrier()
 
-    def _compute_val_perturbation(self):
->>>>>>> 69d2b5b4
         adata = sc.read_h5ad(self.cfg.validations.perturbation.dataset)
         adata.X = np.log1p(adata.X)
         dataloader = create_dataloader(self.cfg,
@@ -412,16 +380,11 @@
                           desc=f"Embeddings for {self.cfg.validations.perturbation.dataset_name}",):
             torch.cuda.empty_cache()
             _, _, _, emb = self._compute_embedding_for_batch(batch)
-<<<<<<< HEAD
             all_embs.append(emb.cpu().detach().numpy())
+
         all_embs = np.concatenate(all_embs, axis=0)
         adata.obsm['X_emb'] = all_embs
         cluster_embedding(adata, current_step, emb_key='X_emb', use_pca=True, job_name=self.cfg.experiment.name)
-=======
-            all_embs.append(emb)
-        all_embs = torch.cat(all_embs, dim=0)
-        adata.obsm['X_emb'] = all_embs.cpu().numpy()
->>>>>>> 69d2b5b4
 
         col_id = self.cfg.validations.perturbation.pert_col
         ctrl_label = self.cfg.validations.perturbation.ctrl_label
