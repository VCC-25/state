import os
import torch
import lightning as L

from torch import nn
from torch.utils.data import DataLoader

from lightning.pytorch.callbacks import ModelCheckpoint
from lightning.pytorch.callbacks import RichProgressBar
from lightning.pytorch.loggers import WandbLogger
from lightning.pytorch.strategies import DDPStrategy

from vci.nn.model import LitUCEModel
<<<<<<< HEAD
from vci.data import H5adSentenceDataset, VCIDatasetSentenceCollator, FilteredGenesCounts, NpzMultiDataset
=======
from vci.data import H5adDatasetSentences, VCIDatasetSentenceCollator, GeneFilterDataset
>>>>>>> e4f62a65
from vci.train.callbacks import LogLR, ProfilerCallback
from vci.utils import get_latest_checkpoint, get_embedding_cfg


def get_embeddings(cfg):
    # Load in ESM2 embeddings and special tokens
<<<<<<< HEAD
    all_pe = torch.load(cfg.embeddings.esm2.embedding_file)
    if isinstance(all_pe, dict):
        all_pe = torch.vstack(list(all_pe.values()))

    all_pe.requires_grad = False
=======
    all_pe = torch.load(get_embedding_cfg(cfg).all_embeddings)
    if isinstance(all_pe, dict):
        all_pe = torch.vstack(list(all_pe.values()))

>>>>>>> e4f62a65
    return all_pe


def main(cfg):
    os.environ['CUDA_LAUNCH_BLOCKING'] = '1'
    TOTAL_N_CELL = cfg.dataset.num_cells
    EPOCH_LENGTH = int(TOTAL_N_CELL // cfg.model.batch_size // 24)
    # ? not sure why this needs to be included but seems empirical?? no clue why this is 6
    warmup_steps = EPOCH_LENGTH * 6

    dataset_sentence_collator = VCIDatasetSentenceCollator(cfg)

    generator = torch.Generator()
    generator.manual_seed(cfg.dataset.seed)

<<<<<<< HEAD
    if cfg.dataset.ds_type == 'h5ad':
        DatasetClass = H5adSentenceDataset
    elif cfg.dataset.ds_type == 'filtered_h5ad':
        DatasetClass = FilteredGenesCounts
    elif cfg.dataset.ds_type == 'npz':
        DatasetClass = NpzMultiDataset
    else:
        raise ValueError(f'Unknown dataset type: {cfg.dataset.ds_type}')
=======
    DatasetClass = GeneFilterDataset if cfg.dataset.filter else H5adDatasetSentences
>>>>>>> e4f62a65

    # Training dataloader
    train_dataset = DatasetClass(cfg)
    train_dataloader = DataLoader(train_dataset,
                                  batch_size=cfg.model.batch_size,
                                  shuffle=False,
                                  collate_fn=dataset_sentence_collator,
                                  num_workers=cfg.dataset.num_train_workers,
                                  persistent_workers=True,
                                  generator=generator)

    val_dataset = DatasetClass(cfg, test=True)
    val_dataloader = DataLoader(val_dataset,
                                batch_size=cfg.model.batch_size,
                                shuffle=False,
                                collate_fn=dataset_sentence_collator,
                                num_workers=cfg.dataset.num_val_workers,
                                persistent_workers=True,
                                generator=generator)
    model = LitUCEModel(token_dim=get_embedding_cfg(cfg).size,
                        d_model=cfg.model.emsize,
                        nhead=cfg.model.nhead,
                        d_hid=cfg.model.d_hid,
                        nlayers=cfg.model.nlayers,
                        output_dim=cfg.model.output_dim,
                        dropout=cfg.model.dropout,
                        warmup_steps=warmup_steps,
                        compiled=False,
                        max_lr=cfg.optimizer.max_lr,
                        emb_size=get_embedding_cfg(cfg).size,
                        collater=dataset_sentence_collator,
                        cfg=cfg).cuda()
    all_pe = get_embeddings(cfg)
    all_pe.requires_grad = False
    model.pe_embedding = nn.Embedding.from_pretrained(all_pe)

    model = model.train()
    if cfg.experiment.compiled:
        model = torch.compile(model, dynamic=False)

    run_name, chk = get_latest_checkpoint(cfg)
    checkpoint_callback = ModelCheckpoint(
        every_n_train_steps=cfg.experiment.checkpoint.every_n_train_steps,
        dirpath=os.path.join(cfg.experiment.checkpoint.path, cfg.experiment.name),
        filename=f"{run_name}"+"-{epoch}-{step}",
        save_last=True,
        save_top_k=cfg.experiment.checkpoint.save_top_k,
        monitor=cfg.experiment.checkpoint.monitor,
    )

    if cfg.wandb.enable:
        exp_logger = WandbLogger(project=cfg.wandb.project, name=cfg.experiment.name)
        exp_logger.watch(model, log_freq=1000)
    else:
        exp_logger = None

    callbacks = [checkpoint_callback,
                 LogLR(100),
                 RichProgressBar()]

    max_steps = -1
    if cfg.experiment.profile.enable_profiler:
        callbacks.append(ProfilerCallback(cfg=cfg))
        max_steps = cfg.experiment.profile.max_steps

    val_interval = int(cfg.experiment.val_check_interval * cfg.experiment.num_gpus_per_node * cfg.experiment.num_nodes)
    trainer = L.Trainer(max_epochs=cfg.experiment.num_epochs,
                        max_steps=max_steps,
                        callbacks=callbacks,
                        devices=cfg.experiment.num_gpus_per_node,
                        num_nodes=cfg.experiment.num_nodes,
                        # Accumulation
                        gradient_clip_val=cfg.optimizer.max_grad_norm,
                        accumulate_grad_batches=cfg.optimizer.gradient_accumulation_steps,
                        precision="bf16-mixed",
                        strategy=DDPStrategy(process_group_backend="nccl"),
                        val_check_interval=val_interval,
                        # Logging
                        logger=exp_logger,
                        fast_dev_run=False,
                        limit_val_batches=cfg.experiment.limit_val_batches,
                        )

    if chk:
        print(f'******** Loading chkpoint {run_name} {chk}...')
    else:
        print(f'******** Initialized fresh {run_name}...')

    trainer.fit(model=model,
                train_dataloaders=train_dataloader,
                val_dataloaders=val_dataloader,
                ckpt_path=chk)

    trainer.save_checkpoint(os.path.join(cfg.experiment.checkpoint.path,
                            f"{run_name}_final.pt"))<|MERGE_RESOLUTION|>--- conflicted
+++ resolved
@@ -11,29 +11,17 @@
 from lightning.pytorch.strategies import DDPStrategy
 
 from vci.nn.model import LitUCEModel
-<<<<<<< HEAD
-from vci.data import H5adSentenceDataset, VCIDatasetSentenceCollator, FilteredGenesCounts, NpzMultiDataset
-=======
-from vci.data import H5adDatasetSentences, VCIDatasetSentenceCollator, GeneFilterDataset
->>>>>>> e4f62a65
+from vci.data import H5adSentenceDataset, VCIDatasetSentenceCollator, GeneFilterDataset, NpzMultiDataset
 from vci.train.callbacks import LogLR, ProfilerCallback
 from vci.utils import get_latest_checkpoint, get_embedding_cfg
 
 
 def get_embeddings(cfg):
     # Load in ESM2 embeddings and special tokens
-<<<<<<< HEAD
-    all_pe = torch.load(cfg.embeddings.esm2.embedding_file)
-    if isinstance(all_pe, dict):
-        all_pe = torch.vstack(list(all_pe.values()))
-
-    all_pe.requires_grad = False
-=======
     all_pe = torch.load(get_embedding_cfg(cfg).all_embeddings)
     if isinstance(all_pe, dict):
         all_pe = torch.vstack(list(all_pe.values()))
 
->>>>>>> e4f62a65
     return all_pe
 
 
@@ -49,7 +37,6 @@
     generator = torch.Generator()
     generator.manual_seed(cfg.dataset.seed)
 
-<<<<<<< HEAD
     if cfg.dataset.ds_type == 'h5ad':
         DatasetClass = H5adSentenceDataset
     elif cfg.dataset.ds_type == 'filtered_h5ad':
@@ -58,9 +45,6 @@
         DatasetClass = NpzMultiDataset
     else:
         raise ValueError(f'Unknown dataset type: {cfg.dataset.ds_type}')
-=======
-    DatasetClass = GeneFilterDataset if cfg.dataset.filter else H5adDatasetSentences
->>>>>>> e4f62a65
 
     # Training dataloader
     train_dataset = DatasetClass(cfg)
